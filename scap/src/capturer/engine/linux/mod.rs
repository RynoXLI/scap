use std::{
    mem::size_of,
    sync::{
        atomic::{AtomicU8, AtomicBool},
        mpsc::{self, sync_channel, SyncSender},
    },
    thread::JoinHandle,
    time::Duration,
};

use pipewire as pw;
use pw::{
    properties,
    spa::{
        self,
        format::{FormatProperties, MediaSubtype, MediaType},
        param::{video::VideoFormat, ParamType},
        pod::{Pod, Property},
        sys::{
            spa_buffer, spa_meta_header, SPA_META_Header, SPA_PARAM_META_size, SPA_PARAM_META_type,
        },
        utils::SpaTypes,
        Direction,
    },
    stream::{StreamRef, StreamState},
};

use crate::{
    capturer::Options,
    frame::{BGRxFrame, Frame, RGBFrame, RGBxFrame, XBGRFrame},
};

use self::{error::LinCapError, portal::ScreenCastPortal};

mod error;
mod portal;

static CAPTURER_STATE: AtomicU8 = AtomicU8::new(0);
static STREAM_STATE_CHANGED_TO_ERROR: AtomicBool = AtomicBool::new(false);

#[derive(Clone)]
struct ListenerUserData {
    pub tx: mpsc::Sender<Frame>,
    pub format: spa::param::video::VideoInfoRaw,
}

fn param_changed_callback(
    _stream: &StreamRef,
    id: u32,
    user_data: &mut ListenerUserData,
    param: Option<&Pod>,
) {
    let Some(param) = param else {
        return;
    };
    if id != pw::spa::param::ParamType::Format.as_raw() {
        return;
    }
    let (media_type, media_subtype) = match pw::spa::param::format_utils::parse_format(param) {
        Ok(v) => v,
        Err(_) => return,
    };

    if media_type != MediaType::Video || media_subtype != MediaSubtype::Raw {
        return;
    }

    user_data
        .format
        .parse(param)
        // TODO: Tell library user of the error
        .expect("Failed to parse format parameter");
}

fn state_changed_callback(_old: StreamState, new: StreamState) {
    match new {
        StreamState::Error(e) => {
            eprintln!("pipewire: State changed to error({e})");
            STREAM_STATE_CHANGED_TO_ERROR.store(true, std::sync::atomic::Ordering::Relaxed);
        }
        _ => {}
    }
}

unsafe fn get_timestamp(buffer: *mut spa_buffer) -> i64 {
    let n_metas = (*buffer).n_metas;
    if n_metas > 0 {
        let mut meta_ptr = (*buffer).metas;
        let metas_end = (*buffer).metas.wrapping_add(n_metas as usize);
        while meta_ptr != metas_end {
            if (*meta_ptr).type_ == SPA_META_Header {
                let meta_header: &mut spa_meta_header =
                    &mut *((*meta_ptr).data as *mut spa_meta_header);
                return meta_header.pts;
            }
            meta_ptr = meta_ptr.wrapping_add(1);
        }
        0
    } else {
        0
    }
}

fn process_callback(stream: &StreamRef, user_data: &mut ListenerUserData) {
<<<<<<< HEAD
    match stream.dequeue_buffer() {
        None => eprintln!("Out of buffers"),
        Some(mut buffer) => {
            let datas = buffer.datas_mut();
            if datas.is_empty() {
                return;
=======
    let buffer = unsafe { stream.dequeue_raw_buffer() };
    if !buffer.is_null() {
        'outside: {
            let buffer = unsafe { (*buffer).buffer };
            if buffer.is_null() {
                break 'outside;
>>>>>>> 464176e4
            }
            let timestamp = unsafe { get_timestamp(buffer) };

<<<<<<< HEAD
            if let Some(frame_data) = (&mut datas[0]).data() {
                let frame_size = user_data.format.size();
                match user_data.format.format() {
                    VideoFormat::RGBx => {
                        if let Err(e) = user_data.tx.send(Frame::RGBx(RGBxFrame {
                            width: frame_size.width as i32,
                            height: frame_size.height as i32,
                            data: frame_data.to_vec(),
                        })) {
                            eprintln!("{e}");
                        }
                    }
                    VideoFormat::RGB => {
                        if let Err(e) = user_data.tx.send(Frame::RGB(RGBFrame {
                            display_time: 0, // TODO: Get current time
                            width: frame_size.width as i32,
                            height: frame_size.height as i32,
                            data: frame_data.to_vec(),
                        })) {
                            eprintln!("{e}");
                        }
                    }
                    VideoFormat::xBGR => {
                        if let Err(e) = user_data.tx.send(Frame::XBGR(XBGRFrame {
                            width: frame_size.width as i32,
                            height: frame_size.height as i32,
                            data: frame_data.to_vec(),
                        })) {
                            eprintln!("{e}");
                        }
                    }
                    VideoFormat::BGRx => {
                        if let Err(e) = user_data.tx.send(Frame::BGRx(BGRxFrame {
                            width: frame_size.width as i32,
                            height: frame_size.height as i32,
                            data: frame_data.to_vec(),
                        })) {
                            eprintln!("{e}");
                        }
                    }
                    _ => panic!("Unsupported frame format received"),
                }
=======
            let n_datas = unsafe { (*buffer).n_datas };
            if n_datas < 1 {
                return;
            }
            let frame_size = user_data.format.size();
            let frame_data: Vec<u8> = unsafe {
                std::slice::from_raw_parts(
                    (*(*buffer).datas).data as *mut u8,
                    (*(*buffer).datas).maxsize as usize,
                )
                .to_vec()
            };

            if let Err(e) = match user_data.format.format() {
                VideoFormat::RGBx => user_data.tx.send(Frame::RGBx(RGBxFrame {
                    display_time: timestamp as u64,
                    width: frame_size.width as i32,
                    height: frame_size.height as i32,
                    data: frame_data,
                })),
                VideoFormat::RGB => user_data.tx.send(Frame::RGB(RGBFrame {
                    display_time: timestamp as u64,
                    width: frame_size.width as i32,
                    height: frame_size.height as i32,
                    data: frame_data,
                })),
                VideoFormat::xBGR => user_data.tx.send(Frame::XBGR(XBGRFrame {
                    display_time: timestamp as u64,
                    width: frame_size.width as i32,
                    height: frame_size.height as i32,
                    data: frame_data,
                })),
                VideoFormat::BGRx => user_data.tx.send(Frame::BGRx(BGRxFrame {
                    display_time: timestamp as u64,
                    width: frame_size.width as i32,
                    height: frame_size.height as i32,
                    data: frame_data,
                })),
                _ => panic!("Unsupported frame format received"),
            } {
                eprintln!("{e}");
>>>>>>> 464176e4
            }
        }
    } else {
        eprintln!("Out of buffers");
    }

    unsafe { stream.queue_raw_buffer(buffer) };
}

// TODO: Format negotiation
fn pipewire_capturer(
    options: Options,
    tx: mpsc::Sender<Frame>,
    ready_sender: &SyncSender<bool>,
    stream_id: u32,
) -> Result<(), LinCapError> {
    pw::init();

    let mainloop = pw::MainLoop::new()?;
    let context = pw::Context::new(&mainloop)?;
    let core = context.connect(None)?;

    let user_data = ListenerUserData {
        tx,
        format: Default::default(),
    };

    let stream = pw::stream::Stream::new(
        &core,
        "scap",
        properties! {
            *pw::keys::MEDIA_TYPE => "Video",
            *pw::keys::MEDIA_CATEGORY => "Capture",
            *pw::keys::MEDIA_ROLE => "Screen",
        },
    )?;

    let _listener = stream
        .add_local_listener_with_user_data(user_data.clone())
        .state_changed(state_changed_callback)
        .param_changed(param_changed_callback)
        .process(process_callback)
        .register()?;

    let obj = pw::spa::pod::object!(
        pw::spa::utils::SpaTypes::ObjectParamFormat,
        pw::spa::param::ParamType::EnumFormat,
        pw::spa::pod::property!(FormatProperties::MediaType, Id, MediaType::Video),
        pw::spa::pod::property!(FormatProperties::MediaSubtype, Id, MediaSubtype::Raw),
        pw::spa::pod::property!(
            FormatProperties::VideoFormat,
            Choice,
            Enum,
            Id,
            pw::spa::param::video::VideoFormat::RGB,
            pw::spa::param::video::VideoFormat::RGBA,
            pw::spa::param::video::VideoFormat::RGBx,
            pw::spa::param::video::VideoFormat::BGRx,
        ),
        pw::spa::pod::property!(
            FormatProperties::VideoSize,
            Choice,
            Range,
            Rectangle,
            pw::spa::utils::Rectangle {
                // Default
                width: 128,
                height: 128,
            },
            pw::spa::utils::Rectangle {
                // Min
                width: 1,
                height: 1,
            },
            pw::spa::utils::Rectangle {
                // Max
                width: 4096,
                height: 4096,
            }
        ),
        pw::spa::pod::property!(
            FormatProperties::VideoFramerate,
            Choice,
            Range,
            Fraction,
            pw::spa::utils::Fraction {
                num: options.fps,
                denom: 1
            },
            pw::spa::utils::Fraction { num: 0, denom: 1 },
            pw::spa::utils::Fraction {
                num: 1000,
                denom: 1
            }
        ),
    );

    let metas_obj = pw::spa::pod::object!(
        SpaTypes::ObjectParamMeta,
        ParamType::Meta,
        Property::new(
            SPA_PARAM_META_type,
            pw::spa::pod::Value::Id(pw::spa::utils::Id(SPA_META_Header))
        ),
        Property::new(
            SPA_PARAM_META_size,
            pw::spa::pod::Value::Int(size_of::<pw::spa::sys::spa_meta_header>() as i32)
        ),
    );

    let values: Vec<u8> = pw::spa::pod::serialize::PodSerializer::serialize(
        std::io::Cursor::new(Vec::new()),
        &pw::spa::pod::Value::Object(obj),
    )?
    .0
    .into_inner();
    let metas_values: Vec<u8> = pw::spa::pod::serialize::PodSerializer::serialize(
        std::io::Cursor::new(Vec::new()),
        &pw::spa::pod::Value::Object(metas_obj),
    )?
    .0
    .into_inner();

    let mut params = [
        pw::spa::pod::Pod::from_bytes(&values).unwrap(),
        pw::spa::pod::Pod::from_bytes(&metas_values).unwrap(),
    ];

    stream.connect(
        Direction::Input,
        Some(stream_id),
        pw::stream::StreamFlags::AUTOCONNECT | pw::stream::StreamFlags::MAP_BUFFERS,
        &mut params,
    )?;

    ready_sender.send(true)?;

    while CAPTURER_STATE.load(std::sync::atomic::Ordering::Relaxed) == 0 {
        std::thread::sleep(Duration::from_millis(10));
    }

    // User has called Capturer::start() and we start the main loop
    while CAPTURER_STATE.load(std::sync::atomic::Ordering::Relaxed) == 1
        && /* If the stream state got changed to `Error`, we exit. TODO: tell user that we exited */
          !STREAM_STATE_CHANGED_TO_ERROR.load(std::sync::atomic::Ordering::Relaxed) {
        mainloop.iterate(Duration::from_millis(100));
    }

    Ok(())
}

pub struct LinuxCapturer {
    capturer_join_handle: Option<JoinHandle<Result<(), LinCapError>>>,
    // The pipewire stream is deleted when the connection is dropped.
    // That's why we keep it alive
    _connection: dbus::blocking::Connection,
}

impl LinuxCapturer {
    // TODO: Error handling
    pub fn new(options: &Options, tx: mpsc::Sender<Frame>) -> Self {
        let connection =
            dbus::blocking::Connection::new_session().expect("Failed to create dbus connection");
        let stream_id = ScreenCastPortal::new(&connection)
            .show_cursor(options.show_cursor)
            .expect("Unsupported cursor mode")
            .create_stream()
            .expect("Failed to get screencast stream")
            .pw_node_id();

        // TODO: Fix this hack
        let options = Options {
            fps: options.fps,
            show_cursor: options.show_cursor,
            show_highlight: options.show_highlight,
            output_type: options.output_type,
            targets: options.targets.clone(),
            excluded_targets: None,
            source_rect: None,
        };
        let (ready_sender, ready_recv) = sync_channel(1);
        let capturer_join_handle = std::thread::spawn(move || {
            let res = pipewire_capturer(options, tx, &ready_sender, stream_id);
            if res.is_err() {
                ready_sender.send(false)?;
            }
            res
        });

        if !ready_recv.recv().expect("Failed to receive") {
            panic!("Failed to setup capturer");
        }

        Self {
            capturer_join_handle: Some(capturer_join_handle),
            _connection: connection,
        }
    }

    pub fn start_capture(&self) {
        CAPTURER_STATE.store(1, std::sync::atomic::Ordering::Relaxed);
    }

    pub fn stop_capture(&mut self) {
        CAPTURER_STATE.store(2, std::sync::atomic::Ordering::Relaxed);
        if let Some(handle) = self.capturer_join_handle.take() {
            if let Err(e) = handle.join().expect("Failed to join capturer thread") {
                eprintln!("Error occured capturing: {e}");
            }
        }
    }
}

pub fn create_capturer(options: &Options, tx: mpsc::Sender<Frame>) -> LinuxCapturer {
    LinuxCapturer::new(options, tx)
}<|MERGE_RESOLUTION|>--- conflicted
+++ resolved
@@ -102,68 +102,15 @@
 }
 
 fn process_callback(stream: &StreamRef, user_data: &mut ListenerUserData) {
-<<<<<<< HEAD
-    match stream.dequeue_buffer() {
-        None => eprintln!("Out of buffers"),
-        Some(mut buffer) => {
-            let datas = buffer.datas_mut();
-            if datas.is_empty() {
-                return;
-=======
     let buffer = unsafe { stream.dequeue_raw_buffer() };
     if !buffer.is_null() {
         'outside: {
             let buffer = unsafe { (*buffer).buffer };
             if buffer.is_null() {
                 break 'outside;
->>>>>>> 464176e4
             }
             let timestamp = unsafe { get_timestamp(buffer) };
 
-<<<<<<< HEAD
-            if let Some(frame_data) = (&mut datas[0]).data() {
-                let frame_size = user_data.format.size();
-                match user_data.format.format() {
-                    VideoFormat::RGBx => {
-                        if let Err(e) = user_data.tx.send(Frame::RGBx(RGBxFrame {
-                            width: frame_size.width as i32,
-                            height: frame_size.height as i32,
-                            data: frame_data.to_vec(),
-                        })) {
-                            eprintln!("{e}");
-                        }
-                    }
-                    VideoFormat::RGB => {
-                        if let Err(e) = user_data.tx.send(Frame::RGB(RGBFrame {
-                            display_time: 0, // TODO: Get current time
-                            width: frame_size.width as i32,
-                            height: frame_size.height as i32,
-                            data: frame_data.to_vec(),
-                        })) {
-                            eprintln!("{e}");
-                        }
-                    }
-                    VideoFormat::xBGR => {
-                        if let Err(e) = user_data.tx.send(Frame::XBGR(XBGRFrame {
-                            width: frame_size.width as i32,
-                            height: frame_size.height as i32,
-                            data: frame_data.to_vec(),
-                        })) {
-                            eprintln!("{e}");
-                        }
-                    }
-                    VideoFormat::BGRx => {
-                        if let Err(e) = user_data.tx.send(Frame::BGRx(BGRxFrame {
-                            width: frame_size.width as i32,
-                            height: frame_size.height as i32,
-                            data: frame_data.to_vec(),
-                        })) {
-                            eprintln!("{e}");
-                        }
-                    }
-                    _ => panic!("Unsupported frame format received"),
-                }
-=======
             let n_datas = unsafe { (*buffer).n_datas };
             if n_datas < 1 {
                 return;
@@ -205,7 +152,6 @@
                 _ => panic!("Unsupported frame format received"),
             } {
                 eprintln!("{e}");
->>>>>>> 464176e4
             }
         }
     } else {
