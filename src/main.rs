<<<<<<< HEAD
use cypher::capture;

fn main() {
    capture();
=======
#[cfg(target_os = "windows")]
mod win;

#[tokio::main]
async fn main() -> Result<(), ()> {
    #[cfg(target_os = "macos")]
    {
        let devices = ffi::get_aperture_devices();
        println!("Devices: {}", devices);
    }

    #[cfg(target_os = "windows")]
    win::main().await;

    Ok(())
}

#[swift_bridge::bridge]
#[cfg(target_os = "macos")]
mod ffi {
    extern "Swift" {
        fn get_aperture_devices() -> String;
    }
>>>>>>> a62e0e2e
}<|MERGE_RESOLUTION|>--- conflicted
+++ resolved
@@ -1,31 +1,5 @@
-<<<<<<< HEAD
 use cypher::capture;
 
 fn main() {
     capture();
-=======
-#[cfg(target_os = "windows")]
-mod win;
-
-#[tokio::main]
-async fn main() -> Result<(), ()> {
-    #[cfg(target_os = "macos")]
-    {
-        let devices = ffi::get_aperture_devices();
-        println!("Devices: {}", devices);
-    }
-
-    #[cfg(target_os = "windows")]
-    win::main().await;
-
-    Ok(())
-}
-
-#[swift_bridge::bridge]
-#[cfg(target_os = "macos")]
-mod ffi {
-    extern "Swift" {
-        fn get_aperture_devices() -> String;
-    }
->>>>>>> a62e0e2e
 }