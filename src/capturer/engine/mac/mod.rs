--- conflicted
+++ resolved
@@ -84,7 +84,6 @@
 
     let sc_shareable_content = SCShareableContent::current();
 
-<<<<<<< HEAD
     let params = match target {
         Target::Window(window) => {
             // Get SCWindow from window id
@@ -130,25 +129,6 @@
             }
         }
     };
-=======
-    let excluded_windows = sc_shareable_content
-        .windows
-        .into_iter()
-        .filter(|window| {
-            if let Some(excluded_targets) = &options.excluded_targets {
-                excluded_targets
-                    .into_iter()
-                    .find(|excluded_target| match excluded_target {
-                        Target::Window(excluded_window) => excluded_window.id == window.window_id,
-                        _ => false,
-                    })
-                    .is_some()
-            } else {
-                false
-            }
-        })
-        .collect();
->>>>>>> d2432249
 
     let filter = SCContentFilter::new(params);
 
@@ -181,17 +161,10 @@
 }
 
 pub fn get_output_frame_size(options: &Options) -> [u32; 2] {
-<<<<<<< HEAD
-    // TODO: this should be based on options.target, not main display
-    let display = targets::get_main_display();
-    let display_id = display.id;
-    let scale_factor = targets::get_scale_factor(display_id);
-=======
     let target = options
         .target
         .clone()
         .unwrap_or_else(|| Target::Display(targets::get_main_display()));
->>>>>>> d2432249
 
     let scale_factor = targets::get_scale_factor(&target);
     let source_rect = get_crop_area(options);
