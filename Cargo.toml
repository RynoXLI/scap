[package]
name = "cypher"
description = "High-performance screen capture API for Rust."
version = "0.0.2"
edition = "2021"
rust-version = "1.56"
license = "MIT"
authors = ["Siddharth Jha"]
readme = "README.md"
repository = "https://github.com/clearlysid/cypher"
documentation = "https://docs.rs/cypher"
keywords = ["screen", "recording", "video", "audio", "ffmpeg"]
categories = []

[dependencies]
<<<<<<< HEAD
ffmpeg-next = {git = "https://github.com/remotion-dev/rust-ffmpeg", rev ="98f1b3311325e925403f3cd804359d93ddcc42fb"}
=======
image = "0.24.7"
>>>>>>> 8e1ab8ce

[target.'cfg(target_os = "windows")'.dependencies]
windows-capture = "1.0.21"
windows = { version = "0.51", features = ["Win32_Foundation", "Win32_Graphics_Gdi" ] }

[target.'cfg(target_os = "macos")'.dependencies]
tao-core-video-sys = "0.2.0"
core-graphics = "0.23.1"
screencapturekit = { path = "screencapturekit-rs/screencapturekit" }<|MERGE_RESOLUTION|>--- conflicted
+++ resolved
@@ -13,15 +13,15 @@
 categories = []
 
 [dependencies]
-<<<<<<< HEAD
-ffmpeg-next = {git = "https://github.com/remotion-dev/rust-ffmpeg", rev ="98f1b3311325e925403f3cd804359d93ddcc42fb"}
-=======
+ffmpeg-next = { git = "https://github.com/remotion-dev/rust-ffmpeg", rev = "98f1b3311325e925403f3cd804359d93ddcc42fb" }
 image = "0.24.7"
->>>>>>> 8e1ab8ce
 
 [target.'cfg(target_os = "windows")'.dependencies]
 windows-capture = "1.0.21"
-windows = { version = "0.51", features = ["Win32_Foundation", "Win32_Graphics_Gdi" ] }
+windows = { version = "0.51", features = [
+	"Win32_Foundation",
+	"Win32_Graphics_Gdi",
+] }
 
 [target.'cfg(target_os = "macos")'.dependencies]
 tao-core-video-sys = "0.2.0"
