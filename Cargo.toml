--- conflicted
+++ resolved
@@ -13,11 +13,8 @@
 categories = []
 
 [dependencies]
-<<<<<<< HEAD
-=======
 cpal = "0.15.2"
 hound = "3.5.1"
->>>>>>> 382eadf3
 image = "0.24.7"
 
 [target.'cfg(target_os = "windows")'.dependencies]
